import pathlib
import time
import numpy as np
import epgpy as epg
from matplotlib import pyplot as plt

NAX = np.newaxis
random = np.random #.RandomState(0)

# load brain phantom
HERE = pathlib.Path(__file__).parent
wm, gm, csf = np.load(HERE / 'brain.npy')

# tmp
from scipy import ndimage
zoom = 64 / wm.shape[0]
wm = ndimage.zoom(wm, zoom)
gm = ndimage.zoom(gm, zoom)
csf = ndimage.zoom(csf, zoom)

mask = np.max([wm, gm, csf], axis=0) > 1e-5

# acquisition
FA = 60 # degrees
TR = 10 # ms
FOV = 200e-3 # m
nread, nphase = mask.shape

pixsize = FOV / nread
pixels = np.mgrid[-nread//2:nread//2, -nphase//2:nphase//2] 
pixels = pixels.reshape(2, -1).T[mask.flat] * FOV / [nread, nphase]

# system
# GM, WM, CSF
PD = [0.8, 0.7, 1.0] # a.u.
T1 = [1.55e3, 0.83e3, 4.16e3] # ms
T2 = [0.09e3, 0.07e3, 1.65e3] # ms
T2p = [0.322e3, 0.183e3, 0.0591e3] # ms
pds = np.stack([gm * PD[0], wm * PD[1], csf * PD[2]]).reshape(3, -1)[:, mask.flat]

# EPG
print('EPG')
adc = epg.Imaging(pixels, voxel_size=pixsize) 
init = epg.System(weights=pds, modulation=-1/np.array(T2p))
rf = epg.T(FA, 90)
rlx = epg.E(TR, T1, T1)
rlx *= epg.C(TR) # time accumulation
# readout gradient 
kx = np.array([2 * np.pi / FOV, 0]) # rad/m
kp = np.array([0, 2 * np.pi / FOV]) # rad/m
gxpre = epg.S(-kx * nread/2)
gx = epg.S(kx)
gxspl = epg.S(1.5 * kx * nread/2)
gp1 = [epg.S(kp * i) if i !=0 else epg.NULL for i in range(-nphase//2, nphase//2)]
gp2 = [epg.S(-kp * i) if i !=0 else epg.NULL for i in range(-nphase//2, nphase//2)]
seq = [init] + [[rf, gxpre, gp1[i]] + [adc, rlx, gx] * nread + [gxspl, gp2[i]] for i in range(nphase)]
# simulate
sig_epg, time_epg = {}, {}
for tol in [5e-2, 1e-2, 1e-8]:
    print(f'EPG with tol={tol}')
    tic = time.time()
    kspace, nstates = epg.simulate(seq, prune=tol, kgrid=1, disp=True, probe=(adc, 'nstate'))
    duration = time.time() - tic
    sig = np.fft.fftshift(np.fft.fft2(kspace.reshape(nphase, nread))) / nread
    nstate = max(nstates)
    sig_epg[nstate] = sig
    time_epg[nstate] = duration


# isochromats
sig_iso, time_iso = {}, {}
<<<<<<< HEAD
for niso in [10, 100, 10000]:
=======
for niso in [10, 100, 1000]:
>>>>>>> 377a8585
    print(f'Isochromats with n={niso}')
    # isochromats positions
    iso = random.uniform(-0.5, 0.5, (niso, 2)) * pixsize
    # isochromats off-resonance frequencies (num. cycle)
    omega = np.tan(0.999 * np.pi * np.linspace(-0.5, 0.5, niso)) / 2 / np.pi
    # omega = np.tan(0.999 * np.pi * random.uniform(-0.5, 0.5, niso)) / 2 / np.pi
    adc = epg.Adc(reduce=(0, 1, 2))
    init = epg.PD(pds)
    rf = epg.T(FA, 90)
    # T1/T2/T2 (3 x 1 x niso)
    rlx = epg.E(TR, T1, T1)
    rlx *= epg.P(TR, 1/np.reshape(T2p, (3, 1, 1)) * omega) # T2' 
    # readout gradient  (2 x 1 x npix x niso)
    g = (pixels + iso[:, NAX]).T[:, NAX] / FOV # (num cycles)
    gxpre = epg.P(1, -g[0] * nread / 2 ) 
    gx = epg.P(1, g[0]) 
    gxspl = epg.P(1, 1.5 * g[0] * nread / 2)
    gp1 = [epg.P(1, g[1] * i) if i !=0 else epg.NULL for i in range(-nphase//2, nphase//2)]
    gp2 = [epg.P(1, -g[1] * i) if i !=0 else epg.NULL for i in range(-nphase//2, nphase//2)]
    # simulate
    seq = [init] + [[rf, gxpre, gp1[i]] + [adc, rlx, gx] * nread + [gxspl, gp2[i]] for i in range(nphase)]
    tic = time.time()
    sim_iso = epg.simulate(seq, disp=True)
    duration = time.time() - tic
    kspace = sim_iso / niso
    sig = np.fft.fftshift(np.fft.fft2(kspace.reshape(nphase, nread))) / nread
    sig_iso[niso] = sig
    time_iso[niso] = duration

#
# plot
fig, axes = plt.subplots(nrows=2, ncols=3, num='iso-vs-epg-2d', figsize=(8,7))
for i, nstate in enumerate(sig_epg):
    plt.sca(axes[0, i])
    plt.imshow(np.abs(sig_epg[nstate]), cmap='gray')
    plt.title(f'EPG\n(n.states: {nstate}, dur.: {time_epg[nstate]/60:.1f}min)')
    plt.axis('off')
for i, niso in enumerate(sig_iso):
    plt.sca(axes[1, i])
    plt.imshow(np.abs(sig_iso[niso]), cmap='gray')
    plt.title(f'Isochromats\n(n.iso: {niso}, dur.: {time_iso[niso]/60:.1f}min)')
    plt.axis('off')
plt.suptitle(f'Isochromats vs EPG')
plt.tight_layout()
plt.show()
<|MERGE_RESOLUTION|>--- conflicted
+++ resolved
@@ -69,11 +69,8 @@
 
 # isochromats
 sig_iso, time_iso = {}, {}
-<<<<<<< HEAD
+for niso in [10, 100, 1000]:
 for niso in [10, 100, 10000]:
-=======
-for niso in [10, 100, 1000]:
->>>>>>> 377a8585
     print(f'Isochromats with n={niso}')
     # isochromats positions
     iso = random.uniform(-0.5, 0.5, (niso, 2)) * pixsize
