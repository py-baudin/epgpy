--- conflicted
+++ resolved
@@ -27,15 +27,9 @@
 mask = np.max([wm, gm, csf], axis=0) > 1e-5
 
 # acquisition
-<<<<<<< HEAD
-FA = 30  # degrees
-TR = 10  # ms
-FOV = 200e-3  # m
-=======
 FA = 30 # degrees
 TR = 10 # ms
 FOV = 200e-3 # m
->>>>>>> 902829e4
 nread, nphase = mask.shape
 
 pixsize = FOV / nread
@@ -59,19 +53,11 @@
 # rf = [epg.T(FA, 117 * i * (i + 1)/2) for i in range(nphase)] # rf spoiling
 adc = [epg.Imaging(pixels, voxel_size=pixsize, phase=-rf[i].phi) for i in range(nphase)]
 # T1/T2 and time accumulation (for T2* and B0)
-<<<<<<< HEAD
 rlx = epg.E(TR / nread, T1, T2)
 rlx *= epg.C(TR / nread)  # time accumulation
 # readout gradient
 kx = np.array([2 * np.pi / FOV, 0])  # rad/m
 gxpre = epg.S(-kx * nread / 2)
-=======
-rlx = epg.E(TR/nread, T1, T2)
-rlx *= epg.C(TR/nread) # time accumulation
-# readout gradient 
-kx = np.array([2 * np.pi / FOV, 0]) # rad/m
-gxpre = epg.S(-kx * nread/2)
->>>>>>> 902829e4
 gx = epg.S(kx)
 gxspl = epg.S(1.5 * kx * nread / 2)
 # phase encoding gradients
@@ -86,19 +72,12 @@
 # simulate
 sig_epg, time_epg = {}, {}
 for tol in [1e-1, 1e-2, 1e-8]:
-<<<<<<< HEAD
     print(f"EPG with tol={tol}")
     tic = time.time()
     # also return number of phase states
     kspace, nstates = epg.simulate(
         seq, prune=tol, kgrid=0.1, disp=True, probe=(None, "nstate")
     )
-=======
-    print(f'EPG with tol={tol}')
-    tic = time.time()
-    # also return number of phase states
-    kspace, nstates = epg.simulate(seq, prune=tol, kgrid=0.1, disp=True, probe=(None, 'nstate'))
->>>>>>> 902829e4
     duration = time.time() - tic
     # FFT
     sig = np.fft.fftshift(np.fft.fft2(kspace.reshape(nphase, nread))) / nread
@@ -124,13 +103,8 @@
     # rf = [epg.T(FA, 117 * i * (i + 1)/2) for i in range(nphase)] # rf spoiling
     adc = [epg.Adc(reduce=True, phase=-rf[i].phi) for i in range(nphase)]
     # T1/T2/T2 (3 x 1 x niso)
-<<<<<<< HEAD
     rlx = epg.E(TR / nread, T1, T2)
     rlx *= epg.P(TR / nread, 1 / np.reshape(T2p, (3, 1, 1)) * omega)  # T2'
-=======
-    rlx = epg.E(TR/nread, T1, T2)
-    rlx *= epg.P(TR/nread, 1/np.reshape(T2p, (3, 1, 1)) * omega) # T2' 
->>>>>>> 902829e4
     # gradients (2 x 1 x npix x niso)
     g = (pixels + iso[:, NAX]).T[:, NAX] / FOV  # (num cycles)
     # readout gradient
@@ -165,11 +139,7 @@
 # plot
 max_epg = sig_epg[max(sig_epg)]
 vmin, vmax = [func(np.abs(max_epg)) for func in (np.min, np.max)]
-<<<<<<< HEAD
 fig, axes = plt.subplots(nrows=2, ncols=3, num="iso-vs-epg-2d", figsize=(8, 7))
-=======
-fig, axes = plt.subplots(nrows=2, ncols=3, num='iso-vs-epg-2d', figsize=(8,7))
->>>>>>> 902829e4
 for i, nstate in enumerate(sig_epg):
     plt.sca(axes[0, i])
     plt.imshow(np.abs(sig_epg[nstate]), cmap="gray", vmin=vmin, vmax=vmax)
@@ -183,8 +153,4 @@
 plt.suptitle(f"Isochromats vs EPG")
 plt.tight_layout()
 # plt.show()
-<<<<<<< HEAD
-plt.savefig(fig.get_label() + ".png", dpi=200)
-=======
-plt.savefig(fig.get_label() + '.png', dpi=200)
->>>>>>> 902829e4
+plt.savefig(fig.get_label() + ".png", dpi=200)