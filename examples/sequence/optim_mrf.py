--- conflicted
+++ resolved
@@ -157,11 +157,7 @@
 
 # compute crlb for each parameters
 jacs = [
-<<<<<<< HEAD
     seq.jacobian(targets)(dict(zip(alphas + TRs, params)), T1=T1, T2=T2)[1]
-=======
-    seq.jacobian(["T1", "T2"])(dict(zip(alphas + TRs, params)), T1=T1, T2=T2)[0]
->>>>>>> ab78f83e
     for params in iterations
 ]
 crb_tot = stats.crlb(jacs, W=weights, **options)
